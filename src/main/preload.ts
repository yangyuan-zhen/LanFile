--- conflicted
+++ resolved
@@ -97,10 +97,6 @@
                 'mdns:publishService',
                 'mdns:unpublishService',
                 'network:pingDevice',
-<<<<<<< HEAD
-=======
-                'system:getDeviceInfo',
->>>>>>> 731b08b4
                 'heartbeat:start',
                 'heartbeat:stop',
                 'heartbeat:getPort',
