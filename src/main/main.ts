--- conflicted
+++ resolved
@@ -7,11 +7,7 @@
 import wifi from 'node-wifi';
 import store from './store/index';
 import MDNSService, { MDNSDevice } from './services/MDNSService';
-<<<<<<< HEAD
 import { heartbeatService } from './services/HeartbeatService';
-=======
-import heartbeatService from './services/HeartbeatService';
->>>>>>> 731b08b4
 
 let mainWindow: BrowserWindow | null = null;
 let networkService: NetworkService | null = null;
@@ -296,7 +292,6 @@
         }
     });
 
-<<<<<<< HEAD
     // 心跳服务相关的处理程序
     ipcMain.handle('heartbeat:start', () => {
         return heartbeatService.start();
@@ -314,7 +309,8 @@
     ipcMain.handle('heartbeat:setPort', (_, port: number) => {
         heartbeatService.setPort(port);
         return { success: true };
-=======
+    });
+
     // 设备信息相关的处理程序
     ipcMain.handle('system:getDeviceInfo', async () => {
         try {
@@ -332,29 +328,11 @@
             };
         } catch (error) {
             console.error('获取设备信息失败:', error);
-            // 返回一个基本的默认值
             return {
                 name: os.hostname(),
                 id: 'unknown'
             };
         }
-    });
-
-    // 设置设备名称
-    ipcMain.handle('system:setDeviceName', async (_, { newName }) => {
-        try {
-            store.set('deviceName', newName);
-            return { success: true, name: newName };
-        } catch (error) {
-            console.error('设置设备名称失败:', error);
-            // 添加类型检查以处理 error 的未知类型
-            if (error instanceof Error) {
-                return { success: false, error: error.message };
-            } else {
-                return { success: false, error: String(error) };
-            }
-        }
->>>>>>> 731b08b4
     });
 }
 
